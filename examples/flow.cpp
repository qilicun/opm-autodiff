/*
  Copyright 2013 SINTEF ICT, Applied Mathematics.
  Copyright 2014 Dr. Blatt - HPC-Simulation-Software & Services
  Copyright 2015 IRIS AS

  This file is part of the Open Porous Media project (OPM).

  OPM is free software: you can redistribute it and/or modify
  it under the terms of the GNU General Public License as published by
  the Free Software Foundation, either version 3 of the License, or
  (at your option) any later version.

  OPM is distributed in the hope that it will be useful,
  but WITHOUT ANY WARRANTY; without even the implied warranty of
  MERCHANTABILITY or FITNESS FOR A PARTICULAR PURPOSE.  See the
  GNU General Public License for more details.

  You should have received a copy of the GNU General Public License
  along with OPM.  If not, see <http://www.gnu.org/licenses/>.
*/


#if HAVE_CONFIG_H
#include "config.h"
#endif // HAVE_CONFIG_H


#include <dune/common/version.hh>

#include <opm/core/utility/platform_dependent/disable_warnings.h>

#if DUNE_VERSION_NEWER(DUNE_COMMON, 2, 3)
#include <dune/common/parallel/mpihelper.hh>
#else
#include <dune/common/mpihelper.hh>
#endif

#if HAVE_DUNE_CORNERPOINT && WANT_DUNE_CORNERPOINTGRID
#define USE_DUNE_CORNERPOINTGRID 1
#include <dune/grid/CpGrid.hpp>
#include <dune/grid/common/GridAdapter.hpp>
#else
#undef USE_DUNE_CORNERPOINTGRID
#endif

#include <opm/core/utility/platform_dependent/reenable_warnings.h>

#include <opm/core/pressure/FlowBCManager.hpp>

#include <opm/core/grid.h>
#include <opm/core/grid/cornerpoint_grid.h>
#include <opm/core/grid/GridManager.hpp>
#include <opm/autodiff/GridHelpers.hpp>

#include <opm/core/wells.h>
#include <opm/core/wells/WellsManager.hpp>
#include <opm/core/utility/ErrorMacros.hpp>
#include <opm/core/simulator/initState.hpp>
#include <opm/core/simulator/initStateEquil.hpp>
#include <opm/core/simulator/SimulatorReport.hpp>
#include <opm/core/simulator/SimulatorTimer.hpp>
#include <opm/core/utility/miscUtilities.hpp>
#include <opm/core/utility/parameters/ParameterGroup.hpp>
#include <opm/core/utility/thresholdPressures.hpp> // Note: the GridHelpers must be included before this (to make overloads available). \TODO: Fix.

#include <opm/core/props/BlackoilPropertiesBasic.hpp>
#include <opm/core/props/BlackoilPropertiesFromDeck.hpp>
#include <opm/core/props/rock/RockCompressibility.hpp>

#include <opm/core/linalg/LinearSolverFactory.hpp>
#include <opm/autodiff/NewtonIterationBlackoilSimple.hpp>
#include <opm/autodiff/NewtonIterationBlackoilCPR.hpp>
#include <opm/autodiff/NewtonIterationBlackoilInterleaved.hpp>

#include <opm/core/simulator/BlackoilState.hpp>
#include <opm/autodiff/WellStateFullyImplicitBlackoil.hpp>

#include <opm/autodiff/SimulatorFullyImplicitBlackoil.hpp>
#include <opm/autodiff/SimulatorFullyImplicitBlackoilOutput.hpp>
#include <opm/autodiff/BlackoilPropsAdFromDeck.hpp>
#include <opm/autodiff/RedistributeDataHandles.hpp>

#include <opm/core/utility/share_obj.hpp>

#include <opm/parser/eclipse/OpmLog/OpmLog.hpp>
#include <opm/parser/eclipse/OpmLog/StreamLog.hpp>
#include <opm/parser/eclipse/OpmLog/CounterLog.hpp>
#include <opm/parser/eclipse/Deck/Deck.hpp>
#include <opm/parser/eclipse/Parser/Parser.hpp>
#include <opm/parser/eclipse/Parser/ParseMode.hpp>
#include <opm/parser/eclipse/EclipseState/checkDeck.hpp>
#include <opm/parser/eclipse/EclipseState/EclipseState.hpp>

#include <boost/filesystem.hpp>
#include <boost/algorithm/string.hpp>

#include <memory>
#include <algorithm>
#include <cstdlib>
#include <iostream>
#include <vector>
#include <numeric>
#include <cstdlib>

namespace
{
    void warnIfUnusedParams(const Opm::parameter::ParameterGroup& param)
    {
        if (param.anyUnused()) {
            std::cout << "--------------------   Unused parameters:   --------------------\n";
            param.displayUsage();
            std::cout << "----------------------------------------------------------------" << std::endl;
        }
    }
} // anon namespace



// ----------------- Main program -----------------
int
main(int argc, char** argv)
try
{
    using namespace Opm;
#if USE_DUNE_CORNERPOINTGRID
    // Must ensure an instance of the helper is created to initialise MPI.
    const Dune::MPIHelper& mpi_helper = Dune::MPIHelper::instance(argc, argv);
    const int mpi_rank = mpi_helper.rank();
    const int mpi_size = mpi_helper.size();
#else
    // default values for serial run
    const int mpi_rank = 0;
    const int mpi_size = 1;
#endif

    // Write parameters used for later reference. (only if rank is zero)
    const bool output_cout = ( mpi_rank == 0 );

    if(output_cout)
    {
        std::cout << "**********************************************************************\n";
        std::cout << "*                                                                    *\n";
        std::cout << "*                   This is Flow (version 2015.04)                   *\n";
        std::cout << "*                                                                    *\n";
        std::cout << "* Flow is a simulator for fully implicit three-phase black-oil flow, *\n";
        std::cout << "*            and is part of OPM. For more information see:           *\n";
        std::cout << "*                       http://opm-project.org                       *\n";
        std::cout << "*                                                                    *\n";
        std::cout << "**********************************************************************\n\n";
    }

    // Read parameters, see if a deck was specified on the command line.
    if ( output_cout )
    {
        std::cout << "---------------    Reading parameters     ---------------" << std::endl;
    }

    parameter::ParameterGroup param(argc, argv, false, output_cout);
    if( !output_cout )
    {
        param.disableOutput();
    }

    if (!param.unhandledArguments().empty()) {
        if (param.unhandledArguments().size() != 1) {
            std::cerr << "You can only specify a single input deck on the command line.\n";
            return EXIT_FAILURE;
        } else {
            param.insertParameter("deck_filename", param.unhandledArguments()[0]);
        }
    }

    // We must have an input deck. Grid and props will be read from that.
    if (!param.has("deck_filename")) {
        std::cerr << "This program must be run with an input deck.\n"
            "Specify the deck filename either\n"
            "    a) as a command line argument by itself\n"
            "    b) as a command line parameter with the syntax deck_filename=<path to your deck>, or\n"
            "    c) as a parameter in a parameter file (.param or .xml) passed to the program.\n";
        return EXIT_FAILURE;
    }

    // bool check_well_controls = false;
    // int max_well_control_iterations = 0;
    double gravity[3] = { 0.0 };
    std::string deck_filename = param.get<std::string>("deck_filename");

    // Write parameters used for later reference. (only if rank is zero)
    bool output = ( mpi_rank == 0 ) && param.getDefault("output", true);
    std::string output_dir;
    if (output) {
        // Create output directory if needed.
        output_dir =
            param.getDefault("output_dir", std::string("output"));
        boost::filesystem::path fpath(output_dir);
        try {
            create_directories(fpath);
        }
        catch (...) {
            std::cerr << "Creating directories failed: " << fpath << std::endl;
            return EXIT_FAILURE;
        }
        // Write simulation parameters.
        param.writeParam(output_dir + "/simulation.param");
    }

    std::string logFile = output_dir + "/LOGFILE.txt";
    Opm::ParserPtr parser(new Opm::Parser());
    {
        std::shared_ptr<Opm::StreamLog> streamLog = std::make_shared<Opm::StreamLog>(logFile , Opm::Log::DefaultMessageTypes);
        std::shared_ptr<Opm::CounterLog> counterLog = std::make_shared<Opm::CounterLog>(Opm::Log::DefaultMessageTypes);

        Opm::OpmLog::addBackend( "STREAM" , streamLog );
        Opm::OpmLog::addBackend( "COUNTER" , counterLog );
    }

    Opm::ParseMode parseMode;
    Opm::DeckConstPtr deck;
    std::shared_ptr<EclipseState> eclipseState;
    parseMode.randomSlash = InputError::IGNORE;
    try {
        deck = parser->parseFile(deck_filename, parseMode);
        Opm::checkDeck(deck);
        eclipseState.reset(new Opm::EclipseState(deck , parseMode));
    }
    catch (const std::invalid_argument& e) {
        std::cerr << "Failed to create valid ECLIPSESTATE object. See logfile: " << logFile << std::endl;
        std::cerr << "Exception caught: " << e.what() << std::endl;
        return EXIT_FAILURE;
    }

    std::vector<double> porv = eclipseState->getDoubleGridProperty("PORV")->getData();
#if USE_DUNE_CORNERPOINTGRID
    // Dune::CpGrid as grid manager
    typedef Dune::CpGrid  Grid;
    // Grid init
    Grid grid;
    grid.processEclipseFormat(deck, false, false, false, porv);
#else
    // UnstructuredGrid as grid manager
    typedef UnstructuredGrid  Grid;
    GridManager gridManager( eclipseState->getEclipseGrid(), porv );
    const Grid& grid = *(gridManager.c_grid());
#endif

    // Possibly override IOConfig setting (from deck) for how often RESTART files should get written to disk (every N report step)
    if (param.has("output_interval")) {
        int output_interval = param.get<int>("output_interval");
        IOConfigPtr ioConfig = eclipseState->getIOConfig();
        ioConfig->overrideRestartWriteInterval((size_t)output_interval);
    }

    const PhaseUsage pu = Opm::phaseUsageFromDeck(deck);
    Opm::BlackoilOutputWriter outputWriter(grid, param, eclipseState, pu );

    // Rock and fluid init
    BlackoilPropertiesFromDeck props( deck, eclipseState,
                                      Opm::UgGridHelpers::numCells(grid),
                                      Opm::UgGridHelpers::globalCell(grid),
                                      Opm::UgGridHelpers::cartDims(grid),
                                      Opm::UgGridHelpers::beginCellCentroids(grid),
                                      Opm::UgGridHelpers::dimensions(grid), param);

    BlackoilPropsAdFromDeck new_props( deck, eclipseState, grid );
    // check_well_controls = param.getDefault("check_well_controls", false);
    // max_well_control_iterations = param.getDefault("max_well_control_iterations", 10);
    // Rock compressibility.

    RockCompressibility rock_comp(deck, eclipseState);

    // Gravity.
    gravity[2] = deck->hasKeyword("NOGRAV") ? 0.0 : unit::gravity;

    BlackoilState state;
    // Init state variables (saturation and pressure).
    if (param.has("init_saturation")) {
        initStateBasic(Opm::UgGridHelpers::numCells(grid),
                       Opm::UgGridHelpers::globalCell(grid),
                       Opm::UgGridHelpers::cartDims(grid),
                       Opm::UgGridHelpers::numFaces(grid),
                       Opm::UgGridHelpers::faceCells(grid),
                       Opm::UgGridHelpers::beginFaceCentroids(grid),
                       Opm::UgGridHelpers::beginCellCentroids(grid),
                       Opm::UgGridHelpers::dimensions(grid),
                       props, param, gravity[2], state);

        initBlackoilSurfvol(Opm::UgGridHelpers::numCells(grid), props, state);

        enum { Oil = BlackoilPhases::Liquid, Gas = BlackoilPhases::Vapour };
        if (pu.phase_used[Oil] && pu.phase_used[Gas]) {
            const int numPhases = props.numPhases();
            const int numCells  = Opm::UgGridHelpers::numCells(grid);
            for (int c = 0; c < numCells; ++c) {
                state.gasoilratio()[c] = state.surfacevol()[c*numPhases + pu.phase_pos[Gas]]
                    / state.surfacevol()[c*numPhases + pu.phase_pos[Oil]];
            }
        }
    } else if (deck->hasKeyword("EQUIL") && props.numPhases() == 3) {
        state.init(Opm::UgGridHelpers::numCells(grid),
                   Opm::UgGridHelpers::numFaces(grid),
                   props.numPhases());
        const double grav = param.getDefault("gravity", unit::gravity);
        initStateEquil(grid, props, deck, eclipseState, grav, state);
        state.faceflux().resize(Opm::UgGridHelpers::numFaces(grid), 0.0);
    } else {
        initBlackoilStateFromDeck(Opm::UgGridHelpers::numCells(grid),
                                  Opm::UgGridHelpers::globalCell(grid),
                                  Opm::UgGridHelpers::numFaces(grid),
                                  Opm::UgGridHelpers::faceCells(grid),
                                  Opm::UgGridHelpers::beginFaceCentroids(grid),
                                  Opm::UgGridHelpers::beginCellCentroids(grid),
                                  Opm::UgGridHelpers::dimensions(grid),
                                  props, deck, gravity[2], state);
    }


    // The capillary pressure is scaled in new_props to match the scaled capillary pressure in props.
    if (deck->hasKeyword("SWATINIT")) {
        const int numCells = Opm::UgGridHelpers::numCells(grid);
        std::vector<int> cells(numCells);
        for (int c = 0; c < numCells; ++c) { cells[c] = c; }
        std::vector<double> pc = state.saturation();
        props.capPress(numCells, state.saturation().data(), cells.data(), pc.data(),NULL);
        new_props.setSwatInitScaling(state.saturation(),pc);
    }

    bool use_gravity = (gravity[0] != 0.0 || gravity[1] != 0.0 || gravity[2] != 0.0);
    const double *grav = use_gravity ? &gravity[0] : 0;

    const bool use_local_perm = param.getDefault("use_local_perm", true);
<<<<<<< HEAD
#endif
    Trans trans(grid, new_props, eclipseState);
    //std::cout << "output trans to: "  << output_dir << std::endl;
    outputTransMatlab(trans, output_dir);
    outputHtransMatlab(trans, output_dir);
    outputCellTrans(trans, output_dir);
    outputGridInfoMatlab(grid, output_dir);
    exit(1);
=======

>>>>>>> d00d7845
    DerivedGeology geoprops(grid, new_props, eclipseState, use_local_perm, grav);

    boost::any parallel_information;

    // At this point all properties and state variables are correctly initialized
    // If there are more than one processors involved, we now repartition the grid
    // and initilialize new properties and states for it.
    if( mpi_size > 1 )
    {
        if( param.getDefault("output_matlab", false) || param.getDefault("output_ecl", true) )
        {
        	std::cerr << "We only support vtk output during parallel runs. \n"
                      << "Please use \"output_matlab=false output_ecl=false\" to deactivate the \n"
                      << "other outputs!" << std::endl;
        	return EXIT_FAILURE;
        }

        Opm::distributeGridAndData( grid, eclipseState, state, new_props, geoprops, parallel_information, use_local_perm );
    }

    // Solver for Newton iterations.
    std::unique_ptr<NewtonIterationBlackoilInterface> fis_solver;
    if (param.getDefault("use_interleaved", false)) {
        fis_solver.reset(new NewtonIterationBlackoilInterleaved(param, parallel_information));
    } else if (param.getDefault("use_cpr", true)) {
        fis_solver.reset(new NewtonIterationBlackoilCPR(param, parallel_information));
    } else {
        fis_solver.reset(new NewtonIterationBlackoilSimple(param, parallel_information));
    }

    Opm::ScheduleConstPtr schedule = eclipseState->getSchedule();
    Opm::TimeMapConstPtr timeMap(schedule->getTimeMap());
    SimulatorTimer simtimer;

    // initialize variables
    simtimer.init(timeMap);

    std::vector<double> threshold_pressures = thresholdPressures(eclipseState, grid);

    SimulatorFullyImplicitBlackoil< Grid >  simulator(param,
                                                      grid,
                                                      geoprops,
                                                      new_props,
                                                      rock_comp.isActive() ? &rock_comp : 0,
                                                      *fis_solver,
                                                      grav,
                                                      deck->hasKeyword("DISGAS"),
                                                      deck->hasKeyword("VAPOIL"),
                                                      eclipseState,
                                                      outputWriter,
                                                      threshold_pressures);

    if (!schedule->initOnly()){
        if( output_cout )
        {
            std::cout << "\n\n================ Starting main simulation loop ===============\n"
                      << std::flush;
        }

        SimulatorReport fullReport = simulator.run(simtimer, state);

        if( output_cout )
        {
            std::cout << "\n\n================    End of simulation     ===============\n\n";
            fullReport.reportFullyImplicit(std::cout);
        }

        if (output) {
            std::string filename = output_dir + "/walltime.txt";
            std::fstream tot_os(filename.c_str(),std::fstream::trunc | std::fstream::out);
            fullReport.reportParam(tot_os);
            warnIfUnusedParams(param);
        }
    } else {
        outputWriter.writeInit( simtimer );
        if ( output_cout )
        {
            std::cout << "\n\n================ Simulation turned off ===============\n" << std::flush;
        }
    }
}
catch (const std::exception &e) {
    std::cerr << "Program threw an exception: " << e.what() << "\n";
    return EXIT_FAILURE;
}
<|MERGE_RESOLUTION|>--- conflicted
+++ resolved
@@ -328,7 +328,6 @@
     const double *grav = use_gravity ? &gravity[0] : 0;
 
     const bool use_local_perm = param.getDefault("use_local_perm", true);
-<<<<<<< HEAD
 #endif
     Trans trans(grid, new_props, eclipseState);
     //std::cout << "output trans to: "  << output_dir << std::endl;
@@ -337,9 +336,7 @@
     outputCellTrans(trans, output_dir);
     outputGridInfoMatlab(grid, output_dir);
     exit(1);
-=======
-
->>>>>>> d00d7845
+
     DerivedGeology geoprops(grid, new_props, eclipseState, use_local_perm, grav);
 
     boost::any parallel_information;
