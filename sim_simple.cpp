/*
  Copyright 2013 SINTEF ICT, Applied Mathematics.

  This file is part of the Open Porous Media project (OPM).

  OPM is free software: you can redistribute it and/or modify
  it under the terms of the GNU General Public License as published by
  the Free Software Foundation, either version 3 of the License, or
  (at your option) any later version.

  OPM is distributed in the hope that it will be useful,
  but WITHOUT ANY WARRANTY; without even the implied warranty of
  MERCHANTABILITY or FITNESS FOR A PARTICULAR PURPOSE.  See the
  GNU General Public License for more details.

  You should have received a copy of the GNU General Public License
  along with OPM.  If not, see <http://www.gnu.org/licenses/>.
*/

#include "AutoDiffBlock.hpp"
#include <opm/core/grid.h>
#include <opm/core/grid/GridManager.hpp>
#include <opm/core/props/IncompPropertiesBasic.hpp>
#include <opm/core/utility/Units.hpp>
#include <opm/core/utility/StopWatch.hpp>
#include <opm/core/pressure/tpfa/trans_tpfa.h>
#include <Eigen/UmfPackSupport>

#include <iostream>
#include <cstdlib>

/*
  Equations for incompressible two-phase flow.

  Using s and p as variables:

  PV (s_i - s0_i) / dt + sum_{j \in U(i)} f(s_j) v_{ij} + sum_{j in D(i) f(s_i) v_{ij} = qw_i

  where

  v_{ij} = totmob_ij T_ij (p_i - p_j)


  Pressure equation:

  sum_{j \in N(i)} totmob_ij T_ij (p_i - p_j) = q_i

*/

/// Contains vectors and sparse matrices that represent subsets or
/// operations on (AD or regular) vectors of data.
struct HelperOps
{
    typedef AutoDiff::ForwardBlock<double>::M M;
    typedef AutoDiff::ForwardBlock<double>::V V;

    /// A list of internal faces.
    typedef Eigen::Array<int, Eigen::Dynamic, 1> IFaces;
    IFaces internal_faces;

    /// Extract for each face the difference of its adjacent cells'values.
    M ngrad;
    /// Extract for each face the average of its adjacent cells' values.
    M caver;
    /// Extract for each cell the sum of its adjacent faces' (signed) values.
    M div;

    /// Constructs all helper vectors and matrices.
    HelperOps(const UnstructuredGrid& grid)
    {
        const int nc = grid.number_of_cells;
        const int nf = grid.number_of_faces;
        // Define some neighbourhood-derived helper arrays.
        typedef Eigen::Array<int, Eigen::Dynamic, 1> OneColInt;
        typedef Eigen::Array<bool, Eigen::Dynamic, 1> OneColBool;
        typedef Eigen::Array<int, Eigen::Dynamic, 2, Eigen::RowMajor> TwoColInt;
        typedef Eigen::Array<bool, Eigen::Dynamic, 2, Eigen::RowMajor> TwoColBool;
        TwoColInt nb = Eigen::Map<TwoColInt>(grid.face_cells, nf, 2);
        // std::cout << "nb = \n" << nb << std::endl;
        TwoColBool nbib = nb >= 0;
        OneColBool ifaces = nbib.rowwise().all();
        const int num_internal = ifaces.cast<int>().sum();
        // std::cout << num_internal << " internal faces." << std::endl;
        TwoColInt nbi(num_internal, 2);
        internal_faces.resize(num_internal);
        int fi = 0;
        for (int f = 0; f < nf; ++f) {
            if (ifaces[f]) {
                internal_faces[fi] = f;
                nbi.row(fi) = nb.row(f);
                ++fi;
            }
        }
        // std::cout << "nbi = \n" << nbi << std::endl;
        // Create matrices.
        ngrad.resize(num_internal, nc);
        caver.resize(num_internal, nc);
        typedef Eigen::Triplet<double> Tri;
        std::vector<Tri> ngrad_tri;
        std::vector<Tri> caver_tri;
        ngrad_tri.reserve(2*num_internal);
        caver_tri.reserve(2*num_internal);
        for (int i = 0; i < num_internal; ++i) {
            ngrad_tri.emplace_back(i, nbi(i,0), 1.0);
            ngrad_tri.emplace_back(i, nbi(i,1), -1.0);
            caver_tri.emplace_back(i, nbi(i,0), 0.5);
            caver_tri.emplace_back(i, nbi(i,1), 0.5);
        }
        ngrad.setFromTriplets(ngrad_tri.begin(), ngrad_tri.end());
        caver.setFromTriplets(caver_tri.begin(), caver_tri.end());
        div = ngrad.transpose();
    }
};

#if !defined(NDEBUG)
#include <cstdio>
#endif  // !defined(NDEBUG)

namespace {
#if !defined(NDEBUG)
    void
    printSparseMatrix(const Eigen::SparseMatrix<double>& A,
                      std::FILE*                         fp)
    {
        typedef Eigen::SparseMatrix<double>::Index Index;

        const Index*  const p = A.outerIndexPtr();
        const Index*  const i = A.innerIndexPtr();
        const double* const x = A.valuePtr();

        const Index cols = A.outerSize();
        assert (A.innerSize() == cols);

        for (Index j = 0; j < cols; j++) {
            for (Index k = p[j]; k < p[j + 1]; k++) {
                std::fprintf(fp, "%lu %lu %26.18e\n",
                             static_cast<unsigned long>(i[k] + 1),
                             static_cast<unsigned long>(j    + 1), x[k]);
            }
        }
    }

    void
    printSparseMatrix(const Eigen::SparseMatrix<double>& A ,
                      const char* const                  fn)
    {
        std::FILE* fp;

        fp = std::fopen(fn, "w");
        if (fp != 0) {
            printSparseMatrix(A, fp);
        }

        std::fclose(fp);
    }
#endif  // !defined(NDEBUG)

    template <typename Scalar>
    class UpwindSelector {
    public:
        typedef AutoDiff::ForwardBlock<Scalar> ADB;

        UpwindSelector(const UnstructuredGrid& g,
                       const HelperOps&        h)
            : g_(g), h_(h)
        {
        }

        // Upwind selection in absence of counter-current flow (i.e.,
        // without effects of gravity and/or capillary pressure).
        std::vector<ADB>
        select(const typename ADB::V&  press,
               const std::vector<ADB>& xc   ) const
        {
            typedef HelperOps::IFaces::Index IFIndex;
            const IFIndex nif = h_.internal_faces.size();

            // Define selector structure.
            typedef typename Eigen::Triplet<Scalar> Triplet;
            std::vector<Triplet> s;  s.reserve(nif);
            for (IFIndex i = 0; i < nif; ++i) {
                const int f  = h_.internal_faces[i];
                const int c1 = g_.face_cells[2*f + 0];
                const int c2 = g_.face_cells[2*f + 1];

                assert ((c1 >= 0) && (c2 >= 0));

                const Scalar dp = press[c1] - press[c2];
                const int c = (! (dp < Scalar(0))) ? c1 : c2;

                s.push_back(Triplet(i, c, Scalar(1)));
            }

            // Assemble explicit selector operator.
            typename ADB::M S(nif, g_.number_of_cells);
            S.setFromTriplets(s.begin(), s.end());

            // Apply selector.
            //
            // Absence of counter-current flow means that the same
            // selector applies to all quantities, 'x', defined per
            // cell.
            std::vector<ADB> xf;  xf.reserve(xc.size());
            for (typename std::vector<ADB>::const_iterator
                     b = xc.begin(), e = xc.end(); b != e; ++b)
            {
                xf.push_back(S * (*b));
            }

            return xf;
        }

    private:
        const UnstructuredGrid& g_;
        const HelperOps&        h_;
    };
}

template <class ADB>
std::vector<ADB>
phaseMobility(const Opm::IncompPropertiesInterface& props,
              const std::vector<int>& cells,
              const typename ADB::V& sw)
{
    typedef Eigen::Array<double, Eigen::Dynamic, 2, Eigen::RowMajor> TwoCol;
    typedef Eigen::Array<double, Eigen::Dynamic, 4, Eigen::RowMajor> FourCol;
    typedef typename ADB::V V;
    typedef typename ADB::M M;
    const int nc = props.numCells();
    TwoCol s(nc, 2);
    s.leftCols<1>() = sw;
    s.rightCols<1>() = 1.0 - s.leftCols<1>();
    TwoCol kr(nc, 2);
    FourCol dkr(nc, 4);
    props.relperm(nc, s.data(), cells.data(), kr.data(), dkr.data());
    V krw = kr.leftCols<1>();
    V kro = kr.rightCols<1>();
    V dkrw = dkr.leftCols<1>();  // Left column is top-left of dkr/ds 2x2 matrix.
    V dkro = -dkr.rightCols<1>(); // Right column is bottom-right of dkr/ds 2x2 matrix.
    M krwjac(nc,nc);
    M krojac(nc,nc);
    auto sizes = Eigen::ArrayXi::Ones(nc);
    krwjac.reserve(sizes);
    krojac.reserve(sizes);
    for (int c = 0; c < nc; ++c) {
        krwjac.insert(c,c) = dkrw(c);
        krojac.insert(c,c) = dkro(c);
    }
    const double* mu = props.viscosity();
    std::vector<M> dmw = { krwjac/mu[0] };
    std::vector<M> dmo = { krojac/mu[1] };

    std::vector<ADB> pmobc = { ADB::function(krw / mu[0], dmw) ,
                               ADB::function(kro / mu[1], dmo) };
    return pmobc;
}

/// Returns fw(sw).
template <class ADB>
ADB
fluxFunc(const std::vector<ADB>& m)
{
    assert (m.size() == 2);

    ADB f = m[0] / (m[0] + m[1]);

    return f;
}


int main()
{
    typedef AutoDiff::ForwardBlock<double> ADB;
    typedef ADB::V V;
    typedef ADB::M M;

    Opm::time::StopWatch clock;
    clock.start();
    const Opm::GridManager gm(3,3);//(50, 50, 10);
    const UnstructuredGrid& grid = *gm.c_grid();
    using namespace Opm::unit;
    using namespace Opm::prefix;
    // const Opm::IncompPropertiesBasic props(2, Opm::SaturationPropsBasic::Linear,
    //                                        { 1000.0, 800.0 },
    //                                        { 1.0*centi*Poise, 5.0*centi*Poise },
    //                                        0.2, 100*milli*darcy,
    //                                        grid.dimensions, grid.number_of_cells);
    // const Opm::IncompPropertiesBasic props(2, Opm::SaturationPropsBasic::Linear,
    //                                        { 1000.0, 1000.0 },
    //                                        { 1.0, 1.0 },
    //                                        1.0, 1.0,
    //                                        grid.dimensions, grid.number_of_cells);
    const Opm::IncompPropertiesBasic props(2, Opm::SaturationPropsBasic::Linear,
                                           { 1000.0, 1000.0 },
                                           { 1.0, 30.0 },
                                           1.0, 1.0,
                                           grid.dimensions, grid.number_of_cells);
    std::vector<double> htrans(grid.cell_facepos[grid.number_of_cells]);
    tpfa_htrans_compute(const_cast<UnstructuredGrid*>(&grid), props.permeability(), htrans.data());
    // std::vector<double> trans(grid.number_of_faces);
    V trans_all(grid.number_of_faces);
    tpfa_trans_compute((UnstructuredGrid*)&grid, htrans.data(), trans_all.data());
    const int nc = grid.number_of_cells;
    std::vector<int> allcells(nc);
    for (int i = 0; i < nc; ++i) {
        allcells[i] = i;
    }
    std::cerr << "Opm core " << clock.secsSinceLast() << std::endl;

    // Define neighbourhood-derived operator matrices.
    const HelperOps ops(grid);
    const int num_internal = ops.internal_faces.size();
    V transi(num_internal);
    for (int fi = 0; fi < num_internal; ++fi) {
        transi[fi] = trans_all[ops.internal_faces[fi]];
    }
    std::cerr << "Topology matrices " << clock.secsSinceLast() << std::endl;

    typedef AutoDiff::ForwardBlock<double> ADB;
    typedef ADB::V V;

    // q
    V q(nc);
    q.setZero();
    q[0] = 1.0;
    q[nc-1] = -1.0;

    // s0 - this is explicit now
    typedef Eigen::Array<double, Eigen::Dynamic, 2, Eigen::RowMajor> TwoCol;
    TwoCol s0(nc, 2);
    s0.leftCols<1>().setZero();
    s0.rightCols<1>().setOnes();

    // totmob - explicit as well
    TwoCol kr(nc, 2);
    props.relperm(nc, s0.data(), allcells.data(), kr.data(), 0);
    const V krw = kr.leftCols<1>();
    const V kro = kr.rightCols<1>();
    const double* mu = props.viscosity();
    const V totmob = krw/mu[0] + kro/mu[1];
    const V totmobf = (ops.caver*totmob.matrix()).array();

    // Mobility-weighted transmissibilities per internal face.
    // Still explicit, and no upwinding!
    const V mobtransf = totmobf*transi;

    std::cerr << "Property arrays " << clock.secsSinceLast() << std::endl;

    // Initial pressure.
    V p0(nc,1);
    p0.fill(200*Opm::unit::barsa);

    // First actual AD usage: defining pressure variable.
    const std::vector<int> bpat = { nc };
    // Could actually write { nc } instead of bpat below,
    // but we prefer a named variable since we will repeat it.
    const ADB p = ADB::variable(0, p0, bpat);
    const ADB ngradp = ops.ngrad*p;
    // We want flux = totmob*trans*(p_i - p_j) for the ij-face.
    const ADB flux = mobtransf*ngradp;
    const ADB residual = ops.div*flux - q;
    std::cerr << "Construct AD residual " << clock.secsSinceLast() << std::endl;

    // It's the residual we want to be zero. We know it's linear in p,
    // so we just need a single linear solve. Since we have formulated
    // ourselves with a residual and jacobian we do this with a single
    // Newton step (hopefully easy to extend later):
    //   p = p0 - J(p0) \ R(p0)
    // Where R(p0) and J(p0) are contained in residual.value() and
    // residual.derived()[0].

    Eigen::UmfPackLU<M> solver;
    M pmatr = residual.derivative()[0];
    pmatr.coeffRef(0,0) *= 2.0;
    pmatr.makeCompressed();
    solver.compute(pmatr);
    if (solver.info() != Eigen::Success) {
        std::cerr << "Pressure/flow Jacobian decomposition error\n";
        return EXIT_FAILURE;
    }
    // const Eigen::VectorXd dp = solver.solve(residual.value().matrix());
    const V dp = solver.solve(residual.value().matrix()).array();
    if (solver.info() != Eigen::Success) {
        std::cerr << "Pressure/flow solve failure\n";
        return EXIT_FAILURE;
    }
    const V p1 = p0 - dp;
    std::cerr << "Solve " << clock.secsSinceLast() << std::endl;
    // std::cout << p1 << std::endl;

    // ------ Transport solve ------

    // Now we'll try to do a transport step as well.
    // Residual formula is
    //   R_w = s_w - s_w^0 + dt/pv * (div v_w)
    // where
    //   v_w = f_w v
    // and f_w is (for now) based on averaged mobilities, not upwind.

    double res_norm = 1e100;
    const V sw0 = s0.leftCols<1>();
    // V sw1 = sw0;
    V sw1 = 0.5*V::Ones(nc,1);
    const UpwindSelector<double> upws(grid, ops);
    const V nkdp = transi * (ops.ngrad * p1.matrix()).array();
    const V dflux = totmobf * nkdp;
    const V pv = Eigen::Map<const V>(props.porosity(), nc, 1)
        * Eigen::Map<const V>(grid.cell_volumes, nc, 1);
    const double dt = 0.0005;
    const V dtpv = dt/pv;
    const V qneg = q.min(V::Zero(nc,1));
    const V qpos = q.max(V::Zero(nc,1));

    std::cout.setf(std::ios::scientific);
    std::cout.precision(16);

    int it = 0;
    do {
        const ADB sw = ADB::variable(0, sw1, bpat);
        const std::vector<ADB> pmobc = phaseMobility<ADB>(props, allcells, sw.value());
        const std::vector<ADB> pmobf = upws.select(p1, pmobc);
        const ADB fw_cell = fluxFunc(pmobc);
        const ADB fw_face = fluxFunc(pmobf);
        const ADB flux1 = fw_face * dflux;
        const ADB qtr_ad = qpos + fw_cell*qneg;
        const ADB transport_residual = sw - sw0 + dtpv*(ops.div*flux1 - qtr_ad);
        res_norm = transport_residual.value().matrix().norm();
        std::cout << "res_norm[" << it << "] = "
                  << res_norm << std::endl;

        M smatr = transport_residual.derivative()[0];
        smatr.makeCompressed();
        solver.compute(smatr);
        if (solver.info() != Eigen::Success) {
            std::cerr << "Transport Jacobian decomposition error\n";
            return EXIT_FAILURE;
        }
        const V ds = solver.solve(transport_residual.value().matrix()).array();
        if (solver.info() != Eigen::Success) {
            std::cerr << "Transport solve failure\n";
            return EXIT_FAILURE;
        }
        sw1 = sw.value() - ds;
        std::cerr << "Solve for s[" << it << "]: "
                  << clock.secsSinceLast() << '\n';
        sw1 = sw1.min(V::Ones(nc,1)).max(V::Zero(nc,1));

        it += 1;
    } while (res_norm > 1e-7);

<<<<<<< HEAD
    std::cout << "Saturation solution:\n"
              << "function s1 = solution\n"
              << "s1 = [\n" << s1 << "\n]\n";
=======
    std::cout << "Saturation solution:\ns1 = [\n" << sw1 << "\n]\n";
>>>>>>> 8ffb2b09
}<|MERGE_RESOLUTION|>--- conflicted
+++ resolved
@@ -448,11 +448,7 @@
         it += 1;
     } while (res_norm > 1e-7);
 
-<<<<<<< HEAD
     std::cout << "Saturation solution:\n"
               << "function s1 = solution\n"
               << "s1 = [\n" << s1 << "\n]\n";
-=======
-    std::cout << "Saturation solution:\ns1 = [\n" << sw1 << "\n]\n";
->>>>>>> 8ffb2b09
 }